--- conflicted
+++ resolved
@@ -385,11 +385,7 @@
       });
 
       if (successCount === 0) {
-<<<<<<< HEAD
-        // Error is already handled by the error state from useDirections
-=======
         console.error('No routes could be found for any transportation mode');
->>>>>>> d20b2811
         setAllRoutesData({});
         return;
       }
@@ -998,8 +994,6 @@
                     );
                   })}
                 </div>
-<<<<<<< HEAD
-=======
 
                 {/* Start Trip Tracking Button */}
                 {allRoutesData.driving && (
@@ -1046,7 +1040,6 @@
                     </button>
                   </div>
                 )}
->>>>>>> d20b2811
               </div>
             )}
 
