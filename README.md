<div align="center">

# 🌍 Carbon Compass - Low-Carbon Route Planner

Estimate and compare the carbon footprint for multiple transportation modes between two points using the Google Maps Platform.

</div>

## ✨ Overview

This project helps users choose more sustainable travel options by calculating estimated greenhouse gas (GHG) emissions for different transportation modes (e.g., walking, cycling, public transit, driving, ride‑share, EV, rail, flights (future)). A user provides (or selects on the map) an origin (Point A) and destination (Point B); the system retrieves routing data via the Google Maps Platform API and applies emission factors to approximate the carbon footprint per route & mode.

> NOTE: Emission values are estimates intended for educational / awareness purposes—not for regulatory or financial reporting.

## 🎯 Core Features

- Multi‑mode route retrieval (Driving, Transit, Bicycling, Walking; extendable to EV, Rail, Flight)
- Distance & duration comparison
- Carbon emission estimation (grams CO₂e) per mode & per trip
- Emission factor breakdown & assumptions transparency
- Map visualization with selectable modes
- Mobile‑friendly responsive UI (TailwindCSS)
- Modular API layer for future data sources (e.g., OpenRouteService, GBFS micro‑mobility feeds)

## 🧰 Tech Stack

Frontend:

- React.js + Vite (or CRA) + Javascript (optional)
- TailwindCSS for utility-first styling
- Axios / Fetch for API calls
- Google Maps JavaScript API + Places + Directions (optionally Distance Matrix)

Backend:

- Node.js + Express.js
- Emission factor engine (config-driven)
- Rate limiting & input validation (Helmet / express-validator suggested)
- Optional caching layer (in‑memory or Redis) for repeated route queries

Tooling / Infra (optional future):

- ESLint + Prettier

## 🗺️ Architecture
<<<<<<< HEAD

```
client/        # React frontend: map, form, results visualization
server/        # Express API: routing proxy + carbon calculation service
	└─ src/
			 emissions/   # Emission factors & calculators
			 routes/      # REST endpoints
			 services/    # Google Maps wrapper, caching
			 utils/       # Validation, normalization
```
=======
>>>>>>> 7455a2cc

High-Level Flow:

1. User selects origin & destination (autocomplete or map click).
2. Frontend requests candidate routes per mode from backend.
3. Backend calls Google Maps Directions / Distance Matrix APIs.
4. Distances & mode metadata fed into emission calculator.
5. Emissions returned (g CO₂e) + normalized comparisons (e.g., % less than driving).
6. UI displays table, charts, and sustainability tips.

## 🧮 Carbon Calculation Methodology

For each mode we apply:  
`emissions_g = distance_km * emission_factor_g_per_km` (for occupant-level factors)  
OR  
`emissions_g = (distance_km * vehicle_factor) / avg_passengers` (when factors are per vehicle-km).

Example (illustrative — replace with sourced values):
| Mode | Emission Factor (g CO₂e / km / passenger) | Source Notes |
|------|--------------------------------------------|--------------|
| Walking | ~0 | Negligible direct emissions |
| Cycling | ~0 | Manufacturing lifecycle excluded |
| Public Transit (Bus) | 80 | Averaged occupancy (regional) |
| Rail (Commuter) | 45 | Assumes moderate electrification |
| Gasoline Car (Single Occupant) | 192 | Typical compact @ 8.0 L/100km |
| Gasoline Car (2 Occupants) | 96 | Shared occupancy divides impact |
| Hybrid Car | 120 | Mixed urban cycle |
| EV (Grid Avg) | 55 | Depends heavily on grid intensity |
| Rideshare (Assumed 1.3 pax) | 148 | Includes deadheading factor |

You should replace factors with region-specific, peer-reviewed, or government inventory data (e.g., IPCC, EPA, UK DEFRA GHG Conversion Factors) and cite precisely in `server/src/emissions/sources.md` (recommended file to add).

Edge Considerations:

- Rounding: present to nearest whole gram or show kg with 2 decimals when > 1000 g.
- Short distances (< 300 m): treat as zero or encourage active travel.
- Data gaps (no transit route): mark mode as N/A instead of 0.
- EV variability: allow user to input kWh/100km & grid g CO₂/kWh.

## 🔐 Environment Variables

Create a `.env` file in both `client/` (if needed for build-time injection) and `server/` directories.

Server `.env` (example):

```
PORT=5000
GOOGLE_MAPS_API_KEY=YOUR_KEY_HERE
CACHE_TTL_SECONDS=600
RATE_LIMIT_WINDOW_MS=60000
RATE_LIMIT_MAX=60
```

Frontend `.env` (Vite style):

```
VITE_GOOGLE_MAPS_API_KEY=YOUR_KEY_HERE
VITE_API_BASE_URL=http://localhost:5000
```

Never commit real API keys. Use `.env.example` to document required variables.

## 🚀 Getting Started

### Useful Commands

| Purpose                          | Folder   | Command                              |
| -------------------------------- | -------- | ------------------------------------ |
| Start backend (Express)          | `server` | `npm run dev`                        |
| Start frontend (Vite)            | `client` | `npm run dev -- --host`              |
| Build frontend for production    | `client` | `npm run build`                      |
| Start backend in production mode | `server` | `npm start`                          |
| Clean node_modules               | any      | `rm -rf node_modules && npm install` |
| **ESLint: lint backend**         | `server` | `npx eslint .`                       |
| **ESLint: fix backend**          | `server` | `npx eslint . --fix`                 |
| **ESLint: lint frontend**        | `client` | `npx eslint .`                       |
| **ESLint: fix frontend**         | `client` | `npx eslint . --fix`                 |

### ⚙️ Requirements

- Node.js **v18+** (use NVM to install and switch)
- npm **v9+**
- Google Cloud project with:
  - **Routes API** (for fuel consumption)
  - **Maps JavaScript API** (for map display)
- API keys:
  - Browser key → frontend (`VITE_GOOGLE_MAPS_API_KEY`)
  - Server key → backend (`MAPS_API_KEY`)

### Installation

From project root:

```
cd server && npm install
cd ../client && npm install
```

### Development Run (concurrently)

In two terminals:

```
cd server && npm run dev
cd client && npm run dev
```

Then open the displayed local URL (e.g., http://localhost:5173).

### Production Build (example)

```
cd client && npm run build
# Serve static build from an Express static middleware or a CDN
```

## 📡 API (Proposed)

Base URL: `http://localhost:5000/api`

| Endpoint             | Method | Description                         | Query / Body Params                                  |
| -------------------- | ------ | ----------------------------------- | ---------------------------------------------------- |
| `/health`            | GET    | Service healthcheck                 | —                                                    |
| `/routes`            | GET    | Get routes & emissions for modes    | `origin`, `destination`, `modes=driving,transit,...` |
| `/emissions/factors` | GET    | List current emission factors       | optional `region`                                    |
| `/emissions/custom`  | POST   | Calculate using custom user factors | JSON: distances + factors                            |

Sample request:

```
GET /api/routes?origin=49.2827,-123.1207&destination=49.25,-123.001&modes=driving,transit,walking,cycling
```

Sample trimmed response:

```json
{
  "origin": "49.2827,-123.1207",
  "destination": "49.25,-123.001",
  "results": [
    {
      "mode": "driving",
      "distance_km": 12.4,
      "duration_min": 19,
      "emissions_g": 2380
    },
    {
      "mode": "transit",
      "distance_km": 13.1,
      "duration_min": 27,
      "emissions_g": 1040
    },
    {
      "mode": "cycling",
      "distance_km": 11.8,
      "duration_min": 36,
      "emissions_g": 0
    }
  ],
  "metadata": { "factors_version": "2025.01" }
}
```

## 🧭 Frontend UX Notes

- Autocomplete search bars for origin/destination.
- Map with polyline overlays per mode (toggle visibility).
- Comparison panel: bar chart (g CO₂e), percent difference vs baseline (driving), suggestion text.
- Accessibility: ARIA labels, colorblind-safe palette.

## 🔄 Extensibility Ideas

- User profiles & historical trip carbon savings
- Flight segment estimation (Great-circle distance + RFI multiplier)
- Car model-specific emission factors (VIN decode / selection)
- Gamification: badges for low-carbon choices
- Offline caching (Service Worker) for last results
- Multi-leg journey planner / itinerary emission totals

## ✅ Roadmap (Example Milestones)

1. MVP: Driving vs Transit vs Active modes
2. Add emission factor configuration & endpoint
3. Add EV + user-customizable grid intensity
4. Add caching + rate limiting
5. Add charts & shareable permalinks
6. Add user accounts & historical analytics

## 🧪 Testing Strategy (Recommended)

- Unit: emission factor math, unit conversions.
- Integration: Google Maps API integration; route normalization.
- E2E: Cypress/Playwright for user trip flow.
- Performance: Cache effectiveness benchmarks.

## 🔍 Validation & Edge Cases

- Invalid coordinates -> 400 with structured error JSON.
- Origin == Destination -> zero-distance handling.
- API quota errors -> 503 with retry-after header.
- Partial mode failures -> return successful modes + warnings array.

## 🛡️ Security & Privacy

- Do not log raw API keys.
- Minimal PII: only coordinate pairs (consider coarse rounding for analytics).
- Consider adding a Content Security Policy and HTTP security headers.

## 📚 References / Suggested Sources

- IPCC Sixth Assessment Report (transport sector summaries)
- UK DEFRA GHG Conversion Factors
- EPA Emission Factors for Greenhouse Gas Inventories
- IEA Grid Emissions Intensity Data

## 🤝 Contributing

1. Fork & create a feature branch.
2. Add/Update tests for any change in emission logic.
3. Run lint + tests, open PR referencing issue.
4. Clearly cite any new emission factor sources.

## 📄 License

This project is licensed under the terms of the `LICENSE` file in the repository (commonly MIT unless changed).

## 🙋 FAQ (Quick)

Q: Why are walking/cycling shown as 0?  
A: We omit embodied manufacturing emissions for simplicity; optionally add lifecycle factors later.

Q: Why do my transit emissions seem high?  
A: Occupancy assumptions drive per-passenger intensity; adjust factors regionally.

Q: Can I export results?  
A: Planned feature (CSV / shareable link) on roadmap milestone 5.

## 🗣️ Disclaimer

All emission figures are estimates; actual emissions vary based on vehicle specifics, traffic, energy mix, and occupancy. Not suitable for regulated reporting.

---

Feel free to adapt this README as the implementation evolves. Add real factors, cite sources, and keep transparency paramount. 🌱<|MERGE_RESOLUTION|>--- conflicted
+++ resolved
@@ -43,19 +43,6 @@
 - ESLint + Prettier
 
 ## 🗺️ Architecture
-<<<<<<< HEAD
-
-```
-client/        # React frontend: map, form, results visualization
-server/        # Express API: routing proxy + carbon calculation service
-	└─ src/
-			 emissions/   # Emission factors & calculators
-			 routes/      # REST endpoints
-			 services/    # Google Maps wrapper, caching
-			 utils/       # Validation, normalization
-```
-=======
->>>>>>> 7455a2cc
 
 High-Level Flow:
 
